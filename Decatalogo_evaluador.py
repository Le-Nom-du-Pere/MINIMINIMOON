--- conflicted
+++ resolved
@@ -10,25 +10,24 @@
 """
 
 import logging
-<<<<<<< HEAD
+
 import sys
-from dataclasses import dataclass
-=======
 import json
-from typing import Dict, List, Any, Tuple, Optional, Set
+import hashlib
+from enum import Enum
+from datetime import datetime
 from dataclasses import dataclass, field
-from enum import Enum
-import hashlib
->>>>>>> 30d19713
+from typing import Any, Dict, List, Optional, Set, Tuple
 from datetime import datetime
 from typing import Dict, List, Any, Tuple, Optional
 
-<<<<<<< HEAD
+import sys
+
 assert sys.version_info >= (3, 11), "Python 3.11 or higher is required"
 
-=======
 # Importar componentes del sistema industrial principal
->>>>>>> 30d19713
+# from sistema_industrial.componentes import ...
+
 from Decatalogo_principal import (
     DimensionDecalogo,
     SistemaEvaluacionIndustrial,
@@ -229,23 +228,25 @@
             riesgos=len(evidencia.get("riesgos", [])),
         )
 
-<<<<<<< HEAD
-    @staticmethod
-    def _seleccionar_mejor_deteccion(detecciones: List[DetectionResult]) -> Optional[DetectionResult]:
+from typing import List, Optional
+
+class Evaluador:
+    @staticmethod
+    def _seleccionar_mejor_deteccion(detecciones: List["DetectionResult"]) -> Optional["DetectionResult"]:
         return max(detecciones, key=lambda d: d.confidence, default=None)
 
     @staticmethod
-    def _seleccionar_mejor_responsable(responsables: List[ResponsibilityEntity]) -> Optional[ResponsibilityEntity]:
+    def _seleccionar_mejor_responsable(responsables: List["ResponsibilityEntity"]) -> Optional["ResponsibilityEntity"]:
         return max(responsables, key=lambda r: r.confidence, default=None)
 
     @staticmethod
-    def _formatear_deteccion(deteccion: Optional[DetectionResult]) -> str:
+    def _formatear_deteccion(deteccion: Optional["DetectionResult"]) -> str:
         if not deteccion:
             return ""
         return f"{deteccion.matched_text} (conf. {deteccion.confidence:.2f})"
 
     @staticmethod
-    def _formatear_responsable(responsable: Optional[ResponsibilityEntity]) -> str:
+    def _formatear_responsable(responsable: Optional["ResponsibilityEntity"]) -> str:
         if not responsable:
             return ""
         rol = responsable.role or responsable.entity_type.value
@@ -271,65 +272,34 @@
         valor: float,
         evidencia: str,
         descripcion: Optional[str] = None,
-    ) -> EvaluacionPregunta:
+    ) -> "EvaluacionPregunta":
         valor = self._clamp(valor)
         respuesta = self._valor_a_respuesta(valor)
-        evidencia_textual = evidencia
+
+        # Construcción de evidencia textual priorizando descripción cuando aporta contexto.
         if descripcion and evidencia:
             evidencia_textual = f"{descripcion} → {evidencia}"
         elif descripcion and valor > 0:
             evidencia_textual = descripcion
-
-        evidencia_contraria = "" if valor > 0 else "No se identificaron elementos que respondan a la pregunta con la evidencia disponible."
-=======
-    def evaluar_pregunta_de1(self, texto: str, pregunta_id: str, punto_id: int) -> EvaluacionPregunta:
-        """Evalúa una pregunta de la dimensión DE-1."""
-        # Simular evaluación (en producción, aquí iría NLP + extracción de evidencia)
-        patterns = self.pattern_detector.detect_patterns(texto)
-        tiene_baseline = len(patterns['baseline']) > 0
-        tiene_target = len(patterns['target']) > 0
-        tiene_timeframe = len(patterns['timeframe']) > 0
-        tiene_quantitative = len(patterns['quantitative']) > 0
-        tiene_responsibility = len(patterns['responsibility']) > 0
-
-        evidencia = ""
-        evidencia_contraria = ""
-        puntaje = 0.0
-        respuesta = "No"
-
-        if pregunta_id == "Q1" and tiene_quantitative:
-            respuesta = "Sí"
-            evidencia = f"Se encontró valor cuantitativo: {patterns['quantitative'][0].text}"
-            puntaje = 1.0
-        elif pregunta_id == "Q2" and tiene_responsibility:
-            respuesta = "Sí"
-            evidencia = f"Se encontró responsable: {patterns['responsibility'][0].text}"
-            puntaje = 1.0
-        elif pregunta_id == "Q3" and tiene_baseline and tiene_target and tiene_timeframe:
-            respuesta = "Sí"
-            evidencia = f"Se encontró línea base ({patterns['baseline'][0].text}), meta ({patterns['target'][0].text}) y plazo ({patterns['timeframe'][0].text})"
-            puntaje = 1.0
-        elif pregunta_id == "Q4":
-            # Aquí se debería verificar causalidad, pero para simplificar, asumimos que si hay todos los elementos, hay causalidad.
-            if tiene_baseline and tiene_target and tiene_quantitative:
-                respuesta = "Sí"
-                evidencia = "Se infiere relación causal por presencia de elementos clave."
-                puntaje = 1.0
-            else:
-                evidencia_contraria = "Falta elementos para inferir causalidad."
-        elif pregunta_id == "Q5" and tiene_target:
-            respuesta = "Sí"
-            evidencia = f"Meta alineada al Decálogo: {patterns['target'][0].text}"
-            puntaje = 1.0
-        elif pregunta_id == "Q6":
-            # Aquí se debería buscar una explicación explícita, pero para simplificar, asumimos que si hay Q4, hay Q6.
-            if respuesta == "Sí" for pregunta in ["Q1", "Q2", "Q3", "Q4", "Q5"]: # Esto es pseudocódigo, no funcional.
-                respuesta = "Sí"
-                evidencia = "La lógica de intervención se infiere de la coherencia entre productos, resultados e impactos."
-                puntaje = 1.0
-            else:
-                evidencia_contraria = "No se encontró explicación explícita de la lógica de intervención."
->>>>>>> 30d19713
+        else:
+            evidencia_textual = evidencia or ""
+
+        # Si el valor es 0, consignar explícitamente ausencia de evidencia a favor.
+        evidencia_contraria = (
+            "" if valor > 0
+            else "No se identificaron elementos que respondan a la pregunta con la evidencia disponible."
+        )
+
+        # Ensamblado final del objeto dominio
+        return EvaluacionPregunta(
+            pregunta_id=pregunta_id,
+            dimension=dimension,
+            punto_id=punto_id,
+            valor=valor,
+            respuesta=respuesta,
+            evidencia=evidencia_textual,
+            evidencia_contraria=evidencia_contraria,
+        )
 
         return EvaluacionPregunta(
             pregunta_id=pregunta_id,
